import hashlib
import json
import logging
import os
import shutil
from copy import copy, deepcopy
from pathlib import Path
from typing import Dict, List, Tuple, Union

import geopandas as gpd
import networkx
import numpy as np
import numpy.ma as ma
import pyproj
import pyvista as pv
from pyvista import demos
from scipy.spatial.distance import pdist
from shapely import MultiPolygon, Point, Polygon
from skimage.io import imread
from skimage.transform import resize
from tqdm import tqdm

<<<<<<< HEAD
from geograypher.constants import (
    DEFAULT_FRUSTUM_SCALE,
    EXAMPLE_INTRINSICS,
    LAT_LON_EPSG_CODE,
    PATH_TYPE,
)
=======
from geograypher.constants import DEFAULT_FRUSTUM_SCALE, EXAMPLE_INTRINSICS, PATH_TYPE
from geograypher.segmentation.derived_segmentors import TabularRectangleSegmentor
>>>>>>> 3367aac1
from geograypher.utils.files import ensure_containing_folder
from geograypher.utils.geospatial import ensure_projected_CRS
from geograypher.utils.image import get_GPS_exif
from geograypher.utils.numeric import (
    compute_approximate_ray_intersection,
    triangulate_rays_lstsq,
)


class PhotogrammetryCamera:
    def __init__(
        self,
        image_filename: PATH_TYPE,
        cam_to_world_transform: np.ndarray,
        f: float,
        cx: float,
        cy: float,
        image_width: int,
        image_height: int,
        distortion_params: Dict[str, float] = {},
        lon_lat: Union[None, Tuple[float, float]] = None,
    ):
        """Represents the information about one camera location/image as determined by photogrammetry

        Args:
            image_filename (PATH_TYPE): The image used for reconstruction
            transform (np.ndarray): A 4x4 transform representing the camera-to-world transform
            f (float): Focal length in pixels
            cx (float): Principle point x (pixels) from center
            cy (float): Principle point y (pixels) from center
            image_width (int): Input image width pixels
            image_height (int): Input image height pixels
            distortion_params (dict, optional): Distortion parameters, currently unused
            lon_lat (Union[None, Tuple[float, float]], optional): Location, defaults to None
        """
        self.image_filename = image_filename
        self.cam_to_world_transform = cam_to_world_transform
        self.world_to_cam_transform = np.linalg.inv(cam_to_world_transform)
        self.f = f
        self.cx = cx
        self.cy = cy
        self.image_width = image_width
        self.image_height = image_height
        self.distortion_params = distortion_params

        if lon_lat is None:
            self.lon_lat = (None, None)
        else:
            self.lon_lat = lon_lat

        self.image_size = (image_height, image_width)
        self.image = None
        self.cache_image = (
            False  # Only set to true if you can hold all images in memory
        )

    def get_camera_hash(self, include_image_hash: bool = False):
        """Generates a hash value for the camera's geometry and optionally includes the image

        Args:
            include_image_hash (bool, optional): Whether to include the image filename in the hash computation. Defaults to false.

        Returns:
            int: A hash value representing the current state of the camera
        """
        # Geometric information of hash
        transform_hash = self.cam_to_world_transform.tolist()
        camera_settings = {
            "transform": transform_hash,
            "f": self.f,
            "cx": self.cx,
            "cy": self.cy,
            "image_width": self.image_width,
            "image_height": self.image_height,
            "distortion_params": self.distortion_params,
            "lon_lat": self.lon_lat,
        }

        # Include the image associated with the hash if specified
        if include_image_hash:
            camera_settings["image_filename"] = str(self.image_filename)

        camera_settings_data = json.dumps(camera_settings, sort_keys=True)
        hasher = hashlib.sha256()
        hasher.update(camera_settings_data.encode("utf-8"))

        return hasher.hexdigest()

    def get_image(self, image_scale: float = 1.0) -> np.ndarray:
        # Check if the image is cached
        if self.image is None:
            image = imread(self.image_filename)
            if image.dtype == np.uint8:
                image = image / 255.0

            # Avoid unneccesary read if we have memory
            if self.cache_image:
                self.image = image
        else:
            image = self.image

        # Resizing is never cached, consider revisiting
        if image_scale != 1.0:
            image = resize(
                image,
                (int(image.shape[0] * image_scale), int(image.shape[1] * image_scale)),
            )

        return image

    def get_image_filename(self):
        return self.image_filename

    def get_image_size(self, image_scale=1.0):
        """Return image size, potentially scaled

        Args:
            image_scale (float, optional): How much to scale by. Defaults to 1.0.

        Returns:
            tuple[int]: (h, w) in pixels
        """
        # We should never have to deal with other cases if the reported size is accurate
        if self.image_size is not None:
            pass
        elif self.image is not None:
            self.image_size = self.image.shape[:2]
        else:
            image = self.get_image()
            self.image_size = image.shape[:2]

        return (
            int(self.image_size[0] * image_scale),
            int(self.image_size[1] * image_scale),
        )

    def get_lon_lat(self, negate_easting=True):
        """Return the lon, lat tuple, reading from exif metadata if neccessary"""
        if None in self.lon_lat:
            self.lon_lat = get_GPS_exif(self.image_filename)

            if negate_easting:
                self.lon_lat = (-self.lon_lat[0], self.lon_lat[1])

        return self.lon_lat
    
    def get_camera_location(self, get_z_coordinate: bool = False):
        """Returns a tuple of camera coordinates from the camera-to-world transfromation matrix.
        Args:
            get_z_coordinate (bool): 
                Flag that user can set if they want z-coordinates. Defaults to False.
        Returns:
            Tuple[float, float (, float)]: tuple containing internal mesh coordinates of the camera
        """
        return tuple(self.cam_to_world_transform[0:3, 3]) if get_z_coordinate else tuple(self.cam_to_world_transform[0:2, 3])

    def check_projected_in_image(
        self, homogenous_image_coords: np.ndarray, image_size: Tuple[int, int]
    ):
        """Check if projected points are within the bound of the image and in front of camera

        Args:
            homogenous_image_coords (np.ndarray): The points after the application of K[R|t]. (3, n_points)
            image_size (Tuple[int, int]): The size of the image (width, height) in pixels

        Returns:
            np.ndarray: valid_points_bool, boolean array corresponding to which points were valid (n_points)
            np.ndarray: valid_image_space_points, float array of image-space coordinates for only valid points, (n_valid_points, 2)
        """
        img_width, image_height = image_size

        # Divide by the z coord to project onto the image plane
        image_space_points = homogenous_image_coords[:2] / homogenous_image_coords[2:3]
        # Transpose for convenience, (n_points, 3)
        image_space_points = image_space_points.T

        # We only want to consider points in front of the camera. Simple projection cannot tell
        # if a point is on the same ray behind the camera
        in_front_of_cam = homogenous_image_coords[2] > 0

        # Check that the point is projected within the image and is in front of the camera
        # Pytorch doesn't have a logical_and.reduce operator, so this is the equivilent using boolean multiplication
        valid_points_bool = (
            (image_space_points[:, 0] > 0)
            * (image_space_points[:, 1] > 0)
            * (image_space_points[:, 0] < img_width)
            * (image_space_points[:, 1] < image_height)
            * in_front_of_cam
        )

        # Extract the points that are valid
        valid_image_space_points = image_space_points[valid_points_bool, :].to(
            torch.int
        )
        # Return the boolean array
        valid_points_bool = valid_points_bool.cpu().numpy()
        valid_image_space_points = valid_image_space_points.cpu().numpy
        return valid_points_bool, valid_image_space_points

    def extract_colors(
        self, valid_bool: np.ndarray, valid_locs: np.ndarray, img: np.ndarray
    ):
        """_summary_

        Args:
            valid_bool (np.ndarray): (n_points,) boolean array cooresponding to valid points
            valid_locs (np.ndarray): (n_valid, 2) float array of image-space locations (x,y)
            img (np.ndarray): (h, w, n_channels) image to query from

        Returns:
            np.ma.array: (n_points, n_channels) One color per valid vertex. Points that were invalid are masked out
        """
        # Set up the data arrays
        colors_per_vertex = np.zeros((valid_bool.shape[0], img.shape[2]))
        mask = np.ones((valid_bool.shape[0], img.shape[2])).astype(bool)

        # Set the entries which are valid to false, meaning a valid entry in the masked array
        # TODO see if I can use valid_bool directly instead
        valid_inds = np.where(valid_bool)[0]
        mask[valid_inds, :] = False

        # Extract coordinates
        i_locs = valid_locs[:, 1]
        j_locs = valid_locs[:, 0]
        # Index based on the coordinates
        valid_color_samples = img[i_locs, j_locs, :]
        # Insert the valid samples into the array at the valid locations
        colors_per_vertex[valid_inds, :] = valid_color_samples
        # Convert to a masked array
        masked_color_per_vertex = ma.array(colors_per_vertex, mask=mask)
        return masked_color_per_vertex

    def project_mesh_verts(self, mesh_verts: np.ndarray, img: np.ndarray, device: str):
        """Get a color per vertex using only projective geometry, without considering occlusion or distortion

        Returns:
            np.ma.array: (n_points, n_channels) One color per valid vertex. Points that were invalid are masked out
        """
        # [R|t] matrix
        transform_3x4_world_to_cam = torch.Tensor(
            self.world_to_cam_transform[:3, :]
        ).to(device)
        K = torch.Tensor(
            [
                [self.f, 0, self.image_width / 2.0 + self.cx],
                [0, self.f, self.image_width + self.cy],
                [0, 0, 1],
            ],
            device=device,
        )
        # K[R|t], (3,4). Premultiplying these two matrices avoids doing two steps of projections with all points
        camera_matrix = K @ transform_3x4_world_to_cam

        # Add the extra dimension of ones for matrix multiplication
        homogenous_mesh_verts = torch.concatenate(
            (
                torch.Tensor(mesh_verts).to(device),
                torch.ones((mesh_verts.shape[0], 1)).to(device),
            ),
            axis=1,
        ).T

        # TODO review terminology
        homogenous_camera_points = camera_matrix @ homogenous_mesh_verts
        # Determine what points project onto the image and at what locations
        valid_bool, valid_locs = self.check_projected_in_image(
            projected_verts=homogenous_camera_points,
            image_size=(self.image_width, self.image_height),
        )
        # Extract corresponding colors from the image
        colors_per_vertex = self.extract_colors(valid_bool, valid_locs, img)

        return colors_per_vertex

    def get_pyvista_camera(self, focal_dist: float = 10) -> pv.Camera:
        """
        Get a pyvista camera at the location specified by photogrammetry.
        Note that there is no principle point and only the vertical field of view is set

        Args:
            focal_dist (float, optional): How far away from the camera the center point should be. Defaults to 10.

        Returns:
            pv.Camera: The pyvista camera from that viewpoint.
        """
        # Instantiate a new camera
        camera = pv.Camera()
        # Get the position as the translational part of the transform
        camera_position = self.cam_to_world_transform[:3, 3]
        # Get the look point by transforming a ray along the camera's Z axis into world
        # coordinates and then adding this to the location
        camera_look = camera_position + self.cam_to_world_transform[:3, :3] @ np.array(
            (0, 0, focal_dist)
        )
        # Get the up direction of the camera by finding which direction the -Y (image up) vector is transformed to
        camera_up = self.cam_to_world_transform[:3, :3] @ np.array((0, -1, 0))
        # Compute the vertical field of view
        vertical_FOV_angle = np.rad2deg(2 * np.arctan((self.image_height / 2) / self.f))

        # Set the values
        camera.focal_point = camera_look
        camera.position = camera_position
        camera.up = camera_up
        camera.view_angle = vertical_FOV_angle

        return camera

    def get_pytorch3d_camera(self, device: str):
        """Return a pytorch3d camera based on the parameters from metashape

        Args:
            device (str): What device (cuda/cpu) to put the object on

        Returns:
            pytorch3d.renderer.PerspectiveCameras:
        """
        rotation_about_z = np.array(
            [[-1, 0, 0, 0], [0, -1, 0, 0], [0, 0, 1, 0], [0, 0, 0, 1]]
        )
        # Rotate about the Z axis because the NDC coordinates are defined X: left, Y: up and we use X: right, Y: down
        # See https://pytorch3d.org/docs/cameras
        transform_4x4_world_to_cam = rotation_about_z @ self.world_to_cam_transform

        R = torch.Tensor(np.expand_dims(transform_4x4_world_to_cam[:3, :3].T, axis=0))
        T = torch.Tensor(np.expand_dims(transform_4x4_world_to_cam[:3, 3], axis=0))

        # The image size is (height, width) which completely disreguards any other conventions they use...
        image_size = ((self.image_height, self.image_width),)
        # These parameters are in screen (pixel) coordinates.
        # TODO see if a normalized version is more robust for any reason
        fcl_screen = (self.f,)
        prc_points_screen = (
            (self.image_width / 2 + self.cx, self.image_height / 2 + self.cy),
        )

        # Create camera
        # TODO use the pytorch3d FishEyeCamera model that uses distortion
        # https://pytorch3d.readthedocs.io/en/latest/modules/renderer/fisheyecameras.html?highlight=distortion
        cameras = PerspectiveCameras(
            R=R,
            T=T,
            focal_length=fcl_screen,
            principal_point=prc_points_screen,
            device=device,
            in_ndc=False,  # screen coords
            image_size=image_size,
        )
        return cameras

    def vis(self, plotter: pv.Plotter = None, frustum_scale: float = 0.1):
        """
        Visualize the camera as a frustum, at the appropriate translation and
        rotation and with the given focal length and aspect ratio.


        Args:
            plotter (pv.Plotter): The plotter to add the visualization to
            frustum_scale (float, optional): The length of the frustum in world units. Defaults to 0.5.
        """
        scaled_halfwidth = self.image_width / (self.f * 2)
        scaled_halfheight = self.image_height / (self.f * 2)

        scaled_cx = self.cx / self.f
        scaled_cy = self.cy / self.f

        right = scaled_cx + scaled_halfwidth
        left = scaled_cx - scaled_halfwidth
        top = scaled_cy + scaled_halfheight
        bottom = scaled_cy - scaled_halfheight

        vertices = (
            np.array(
                [
                    [0, 0, 0],
                    [
                        right,
                        top,
                        1,
                    ],
                    [
                        right,
                        bottom,
                        1,
                    ],
                    [
                        left,
                        bottom,
                        1,
                    ],
                    [
                        left,
                        top,
                        1,
                    ],
                ]
            ).T
            * frustum_scale
        )
        # Make the coordinates homogenous
        vertices = np.vstack((vertices, np.ones((1, 5))))

        # Project the vertices into the world cordinates
        projected_vertices = self.cam_to_world_transform @ vertices

        # Deal with the case where there is a scale transform
        if self.cam_to_world_transform[3, 3] != 1.0:
            projected_vertices /= self.cam_to_world_transform[3, 3]

        ## mesh faces
        faces = np.hstack(
            [
                [3, 0, 1, 2],  # side
                [3, 0, 2, 3],  # bottom
                [3, 0, 3, 4],  # side
                [3, 0, 4, 1],  # top
                [3, 1, 2, 3],  # endcap tiangle #1
                [3, 3, 4, 1],  # endcap tiangle #2
            ]
        )
        # All blue except the top (-Y) surface is red
        face_colors = np.array(
            [[0, 0, 1], [1, 0, 0], [0, 0, 1], [0, 0, 1], [0, 0, 1], [0, 0, 1]]
        ).astype(float)

        # Create a mesh for the camera frustum
        frustum = pv.PolyData(projected_vertices[:3].T, faces)
        # Unsure exactly what's going on here, but it's required for it to be valid
        frustum.triangulate()
        # Show the mesh with the given face colors
        # TODO understand how this understands it's face vs. vertex colors? Simply by checking the number of values?
        plotter.add_mesh(frustum, scalars=face_colors, rgb=True)

    def cast_rays(self, pixel_coords_ij: np.ndarray, line_length: float = 10):
        """Compute rays eminating from the camera

        Args:
            image_coords (np.ndarray): (n,2) array of (i,j) pixel coordinates in the image
            line_length (float, optional): How long the lines are. Defaults to 10. #TODO allow an array of different values

        Returns:
            np.array: The projected vertices, TODO
        """
        # Transform from i, j to x, y
        pixel_coords_xy = np.flip(pixel_coords_ij, axis=1)

        # Cast a ray from the center of the mesh for vis
        principal_point = np.array(
            [[self.image_width / 2.0 + self.cx, self.image_height / 2.0 + self.cy]]
        )
        centered_pixel_coords = pixel_coords_xy - principal_point
        scaled_pixel_coords = centered_pixel_coords / self.f

        n_points = len(scaled_pixel_coords)

        if n_points == 0:
            return

        line_verts = [
            np.array(
                [
                    [0, 0, 0, 1],
                    [
                        point[0] * line_length,
                        point[1] * line_length,
                        line_length,
                        1,
                    ],
                ]
            )
            for point in scaled_pixel_coords
        ]
        line_verts = np.concatenate(line_verts, axis=0).T

        projected_vertices = self.cam_to_world_transform @ line_verts

        # Handle scale in transform
        if self.cam_to_world_transform[3, 3] != 1.0:
            projected_vertices /= self.cam_to_world_transform[3, 3]

        projected_vertices = projected_vertices[:3, :].T

        return projected_vertices

    def vis_rays(
        self, pixel_coords_ij: np.ndarray, plotter: pv.Plotter, line_length: float = 10
    ):
        """Show rays eminating from the camera

        Args:
            image_coords (np.ndarray): (n,2) array of (i,j) pixel coordinates in the image
            plotter (pv.Plotter): Plotter to use.
            line_length (float, optional): How long the lines are. Defaults to 10. #TODO allow an array of different values
        """
        projected_vertices = self.cast_rays(
            pixel_coords_ij=pixel_coords_ij, line_length=line_length
        )

        n_points = projected_vertices.shape[0]

        lines = np.vstack(
            (
                np.full(n_points, fill_value=2),
                np.arange(0, 2 * n_points, 2),
                np.arange(0, 2 * n_points, 2) + 1,
            )
        ).T

        mesh = pv.PolyData(projected_vertices, lines=lines)
        plotter.add_mesh(mesh)


class PhotogrammetryCameraSet:
    def __init__(
        self,
        cameras: Union[None, PhotogrammetryCamera, List[PhotogrammetryCamera]] = None,
        cam_to_world_transforms: Union[None, List[np.ndarray]] = None,
        intrinsic_params_per_sensor_type: Dict[int, Dict[str, float]] = {
            0: EXAMPLE_INTRINSICS
        },
        image_filenames: Union[List[PATH_TYPE], None] = None,
        lon_lats: Union[None, List[Union[None, Tuple[float, float]]]] = None,
        image_folder: PATH_TYPE = None,
        sensor_IDs: List[int] = None,
        validate_images: bool = False,
    ):
        """_summary_

        Args:
            cam_to_world_transforms (List[np.ndarray]): The list of 4x4 camera to world transforms
            intrinsic_params_per_sensor (Dict[int, Dict]): A dictionary mapping from an int camera ID to the intrinsic parameters
            image_filenames (List[PATH_TYPE]): The list of image filenames, ideally absolute paths
            lon_lats (Union[None, List[Union[None, Tuple[float, float]]]]): A list of lon,lat tuples, or list of Nones, or None
            image_folder (PATH_TYPE): The top level folder of the images
            sensor_IDs (List[int]): The list of sensor IDs, that index into the sensors_params_dict
            validate_images (bool, optional): Should the existance of the images be checked. Defaults to False.

        Raises:
            ValueError: _description_
        """
        # Create an object using the supplied cameras
        if cameras is not None:
            if isinstance(cameras, PhotogrammetryCamera):
                cameras = [cameras]
            self.cameras = cameras
            return

        # Standardization
        n_transforms = len(cam_to_world_transforms)

        # Create list of Nones for image filenames if not set
        if image_filenames is None:
            image_filenames = [None] * n_transforms

        if sensor_IDs is None and len(intrinsic_params_per_sensor_type) == 1:
            # Create a list of the only index if not set
            sensor_IDs = [
                list(intrinsic_params_per_sensor_type.keys())[0]
            ] * n_transforms
        elif len(sensor_IDs) != n_transforms:
            raise ValueError(
                f"Number of sensor_IDs ({len(sensor_IDs)}) is different than the number of transforms ({n_transforms})"
            )

        # If lon lats is None, set it to a list of Nones per transform
        if lon_lats is None:
            lon_lats = [None] * n_transforms

        if image_folder is None:
            # TODO set it to the least common ancestor of all filenames
            pass

        # Record the values
        # TODO see if we ever use these
        self.cam_to_world_transforms = cam_to_world_transforms
        self.intrinsic_params_per_sensor_type = intrinsic_params_per_sensor_type
        self.image_filenames = image_filenames
        self.lon_lats = lon_lats
        self.sensor_IDs = sensor_IDs
        self.image_folder = image_folder

        if validate_images:
            missing_images, invalid_images = self.find_mising_images()
            if len(missing_images) > 0:
                print(f"Deleting {len(missing_images)} missing images")
                valid_images = np.where(np.logical_not(invalid_images))[0]
                self.image_filenames = np.array(self.image_filenames)[
                    valid_images
                ].tolist()
                # Avoid calling .tolist() because this will recursively set all elements to lists
                # when this should be a list of np.arrays
                self.cam_to_world_transforms = [
                    x for x in np.array(self.cam_to_world_transforms)[valid_images]
                ]
                self.sensor_IDs = np.array(self.sensor_IDs)[valid_images].tolist()
                self.lon_lats = np.array(self.lon_lats)[valid_images].tolist()

        self.cameras = []

        for image_filename, cam_to_world_transform, sensor_ID, lon_lat in zip(
            self.image_filenames,
            self.cam_to_world_transforms,
            self.sensor_IDs,
            self.lon_lats,
        ):
            sensor_params = self.intrinsic_params_per_sensor_type[sensor_ID]
            new_camera = PhotogrammetryCamera(
                image_filename, cam_to_world_transform, lon_lat=lon_lat, **sensor_params
            )
            self.cameras.append(new_camera)

    def __len__(self):
        return self.n_cameras()

    def __getitem__(self, slice):
        subset_cameras = self.cameras[slice]
        if isinstance(subset_cameras, PhotogrammetryCamera):
            # this is just one item indexed
            return subset_cameras
        # else, wrap the list of cameras in a CameraSet
        return PhotogrammetryCameraSet(subset_cameras)

    def get_image_folder(self):
        return self.image_folder

    def find_mising_images(self):
        invalid_mask = []
        for image_file in self.image_filenames:
            if not image_file.is_file():
                invalid_mask.append(True)
            else:
                invalid_mask.append(False)
        invalid_images = np.array(self.image_filenames)[np.array(invalid_mask)].tolist()

        return invalid_images, invalid_mask

    def n_cameras(self) -> int:
        """Return the number of cameras"""
        return len(self.cameras)

    def n_image_channels(self) -> int:
        """Return the number of channels in the image"""
        return 3

    def get_cameras_in_folder(self, folder: PATH_TYPE):
        """Return the camera set with cameras corresponding to images in that folder

        Args:
            folder (PATH_TYPE): The folder location

        Returns:
            PhotogrammetryCameraSet: A copy of the camera set with only the cameras from that folder
        """
        # Get the inds where that camera is in the folder
        imgs_in_folder_inds = [
            i
            for i in range(len(self.cameras))
            if self.cameras[i].image_filename.is_relative_to(folder)
        ]
        # Return the PhotogrammetryCameraSet with those subset of cameras
        subset_cameras = self.get_subset_cameras(imgs_in_folder_inds)
        return subset_cameras

    def get_subset_cameras(self, inds: List[int]):
        subset_camera_set = deepcopy(self)
<<<<<<< HEAD
        subset_camera_set.cameras = [subset_camera_set[i] for i in inds]
=======
        subset_camera_set.cameras = [subset_camera_set.cameras[i] for i in inds]
>>>>>>> 3367aac1
        return subset_camera_set

    def get_image_by_index(self, index: int, image_scale: float = 1.0) -> np.ndarray:
        return self[index].get_image(image_scale=image_scale)

    def get_image_filename(self, index: int, absolute=True):
        filename = self.cameras[index].get_image_filename()
        if absolute:
            return Path(filename)
        else:
            return Path(filename).relative_to(self.get_image_folder())

    def get_pytorch3d_camera(self, device: str):
        """
        Return a pytorch3d cameras object based on the parameters from metashape.
        This has the information from each of the camears in the set to enabled batched rendering.


        Args:
            device (str): What device (cuda/cpu) to put the object on

        Returns:
            pytorch3d.renderer.PerspectiveCameras:
        """
        # Get the pytorch3d cameras for each of the cameras in the set
        p3d_cameras = [camera.get_pytorch3d_camera(device) for camera in self.cameras]
        # Get the image sizes
        image_sizes = [camera.image_size.cpu().numpy() for camera in p3d_cameras]
        # Check that all the image sizes are the same because this is required for proper batched rendering
        if np.any([image_size != image_sizes[0] for image_size in image_sizes]):
            raise ValueError("Not all cameras have the same image size")
        # Create the new pytorch3d cameras object with the information from each camera
        cameras = PerspectiveCameras(
            R=torch.cat([camera.R for camera in p3d_cameras], 0),
            T=torch.cat([camera.T for camera in p3d_cameras], 0),
            focal_length=torch.cat([camera.focal_length for camera in p3d_cameras], 0),
            principal_point=torch.cat(
                [camera.get_principal_point() for camera in p3d_cameras], 0
            ),
            device=device,
            in_ndc=False,  # screen coords
            image_size=image_sizes[0],
        )
        return cameras

    def save_images(self, output_folder, copy=False, remove_folder: bool = True):
        if remove_folder:
            if os.path.isdir(output_folder):
                print(f"about to remove {output_folder}")
                shutil.rmtree(output_folder)

        for i in tqdm(
            range(len(self.cameras)),
            f"{'copying' if copy else 'linking'} images to {output_folder}",
        ):
            output_file = Path(
                output_folder, self.get_image_filename(i, absolute=False)
            )
            ensure_containing_folder(output_file)
            src_file = self.get_image_filename(i, absolute=True)
            if copy:
                try:
                    shutil.copy(src_file, output_file)
                except FileNotFoundError:
                    logging.warning(f"Could not find {src_file}")
            else:
                os.symlink(src_file, output_file)

    def get_lon_lat_coords(self):
        """Returns a list of GPS coords for each camera"""
        return [x.get_lon_lat() for x in self.cameras]
    
    def get_camera_locations(self, **kwargs):
        """
        Returns a list of camera locations for each camera. 

        Args:
            **kwargs: Keyword arguments to be passed to the PhotogrammetryCamera.get_camera_location method.

        Returns:
            List[Tuple[float, float] or Tuple[float, float, float]]: 
                List of tuples containing the camera locations.
        """
        return [x.get_camera_location(**kwargs) for x in self.cameras]

    def get_subset_ROI(
        self,
        ROI: Union[PATH_TYPE, gpd.GeoDataFrame, Polygon, MultiPolygon],
        buffer_radius: float = 0,
        is_geospatial: bool = None
    ):  
        """Return cameras that are within a radius of the provided geometry

        Args:
            geodata (Union[PATH_TYPE, gpd.GeoDataFrame, Polygon, MultiPolygon]): 
                This can be a Geopandas dataframe, path to a geofile readable by geopandas, or 
                Shapely Polygon/MultiPolygon information that can be loaded into a geodataframe
            buffer_radius (float, optional): 
                Return points within this buffer of the geometry. Defaults to 0. Represents 
                meters if ROI is geospatial.
            is_geospatial (bool, optional): 
                A flag for user to indicate if ROI is geospatial or not; if no flag is provided, 
                the flag is set if the provided geodata has a CRS.
        Returns:
            subset_camera_set (List[PhotogrammetryCamera]): 
                List of cameras that fall within the provided ROI
        """
        # construct GeoDataFrame if not provided
        if isinstance(ROI, (Polygon,MultiPolygon)):
            # assume geodata is lat/lon if is_geospatial is True
            if is_geospatial:
                ROI = gpd.GeoDataFrame(crs='epsg:4326', geometry=[ROI])
            else:
                ROI = gpd.GeoDataFrame(geometry=[ROI])
        elif not isinstance(ROI, gpd.GeoDataFrame):
            # Read in the geofile
            ROI = gpd.read_file(ROI)
<<<<<<< HEAD
        
        if is_geospatial is None:
            is_geospatial = ROI.crs is not None

        if not is_geospatial:
            # get internal coordinate system camera locations
            image_locations = [Point(*x) for x in self.get_camera_locations()]
            image_locations_df = gpd.GeoDataFrame(geometry=image_locations)
        else:
            # Make sure it's a geometric (meters-based) CRS
            ROI = ensure_projected_CRS(ROI)
            # Read the locations of all the points
            # TODO do these need to be swapped
            image_locations = [Point(*x) for x in self.get_lon_lat_coords()]
            # Create a dataframe, assuming inputs are lat lon
            image_locations_df = gpd.GeoDataFrame(
                geometry=image_locations, crs=LAT_LON_EPSG_CODE
            )
            image_locations_df.to_crs(ROI.crs, inplace=True)
            # Add an index row because the normal index will be removed in subsequent operations
        
=======

        # Make sure it's a geometric (meters-based) CRS
        ROI = ensure_projected_CRS(ROI)
>>>>>>> 3367aac1
        # Merge all of the elements together into one multipolygon, destroying any attributes that were there
        ROI = ROI.dissolve()
        # Expand the geometry of the shape by the buffer
        ROI["geometry"] = ROI.buffer(buffer_radius)
        image_locations_df["index"] = image_locations_df.index

        points_in_field_buffer = gpd.sjoin(image_locations_df, ROI, how="left") # TODO: look into using .contains 
        valid_camera_points = np.isfinite(
            points_in_field_buffer["index_right"].to_numpy()
        )

        valid_camera_inds = np.where(valid_camera_points)[0]
        # How to instantiate from a list of cameras
        # Is there a better way? Are there side effects I'm not thinking of?
        subset_camera_set = self.get_subset_cameras(valid_camera_inds)
        return subset_camera_set

    def aggreate_detections(
        self,
        segmentor: TabularRectangleSegmentor,
        similarity_threshold=0.0002,
        use_negative_edges=False,
        plotter=pv.Plotter(),
        vis=True,
        vis_line_length=100,
    ):
        # Extract the rays from each of the cameras
        # Note that these are all still in the local coordinate frame of the mesh
        all_starts = []
        all_directions = []
        all_image_IDs = []

        for i in range(len(self)):
            filename = str(self.get_image_filename(i, absolute=False))
            centers = segmentor.get_detection_centers(filename)
            camera = self[i]
            # TODO make a "cast_rays" or similar function
            line_segments = camera.cast_rays(pixel_coords_ij=centers)
            if vis:
                camera.vis_rays(
                    pixel_coords_ij=centers,
                    plotter=plotter,
                    line_length=vis_line_length,
                )
            if line_segments is not None:
                starts = line_segments[0::2]
                ends = line_segments[1::2]
                directions = ends - starts
                lengths = np.linalg.norm(directions, axis=1, keepdims=True)
                directions = directions / lengths
                all_starts.append(starts)
                all_directions.append(directions)
                all_image_IDs.append(np.full(starts.shape[0], fill_value=i))
        all_starts = np.concatenate(all_starts, axis=0)
        all_directions = np.concatenate(all_directions, axis=0)
        all_image_IDs = np.concatenate(all_image_IDs, axis=0)

        # Compute the distance matrix
        num_dets = all_starts.shape[0]
        dists = np.full((num_dets, num_dets), fill_value=np.nan)

        for i in tqdm(range(num_dets)):
            for j in range(i, num_dets):
                A = all_starts[i]
                B = all_starts[j]
                a = all_directions[i]
                b = all_directions[j]
                dist, valid = compute_approximate_ray_intersection(A, a, B, b)

                dists[i, j] = dist if valid else np.nan

        # Build a graph from the dists
        dists[dists > similarity_threshold] = np.nan

        finite = np.isfinite(dists)
        i_inds, j_inds = np.where(finite)

        positive_edges = [
            (i, j, {"weight": 1 / dists[i, j]}) for i, j in zip(i_inds, j_inds)
        ]

        negative_edges = []
        if use_negative_edges:
            for image_ID in range(max(all_image_IDs)):
                inds = np.where(all_image_IDs == image_ID)[0]
                for i, node_i_ind in enumerate(inds):
                    for node_j_ind in inds[i + 1 :]:
                        negative_edges.append(
                            (
                                node_i_ind,
                                node_j_ind,
                                {"weight": -0.0001 / similarity_threshold},
                            )
                        )

        G = networkx.Graph(positive_edges)
        communities = networkx.community.louvain_communities(
            G, weight="weight", resolution=2
        )
        communities = sorted(communities, key=len, reverse=True)

        community_points = []
        for community in communities:
            community = np.array(list(community))
            community_starts = all_starts[community]
            community_directions = all_directions[community]
            community_points.append(
                triangulate_rays_lstsq(community_starts, community_directions)
            )
        community_points = np.vstack(community_points)

        if vis:
            print(len(community_points))
            detected_points = pv.PolyData(community_points)
            plotter.add_points(
                detected_points,
                color="r",
                render_points_as_spheres=True,
                point_size=10,
            )

    def vis(
        self,
        plotter: pv.Plotter = None,
        add_orientation_cube: bool = False,
        show: bool = False,
        frustum_scale: float = None,
        force_xvfb: bool = False,
        interactive_jupyter: bool = False,
    ):
        """Visualize all the cameras

        Args:
            plotter (pv.Plotter):
                Plotter to add the cameras to. If None, will be created and then plotted
            add_orientation_cube (bool, optional):
                Add a cube to visualize the coordinate system. Defaults to False.
            show (bool, optional):
                Show the results instead of waiting for other content to be added
            frustum_scale (float, optional):
                Size of cameras in world units. If None, will set to 1/120th of the maximum distance
                between two cameras.
            force_xvfb (bool, optional):
                Force a headless rendering backend
            interactive_jupyter (bool, optional):
                Will allow you to interact with the visualization in your notebook if supported by
                the notebook server. Otherwise will fail. Only applicable if `show=True`. Defaults
                to False.

        """

        if plotter is None:
            plotter = pv.Plotter()
            show = True

        # Determine pairwise distance between each camera and set frustum_scale to 1/120th of the maximum distance found
        if frustum_scale is None:
            if self.n_cameras() >= 2:
                camera_translation_matrices = np.array(
                    [transform[:3, 3] for transform in self.cam_to_world_transforms]
                )
                distances = pdist(camera_translation_matrices, metric="euclidean")
                max_distance = np.max(distances)
                frustum_scale = (
                    (max_distance / 120) if max_distance > 0 else DEFAULT_FRUSTUM_SCALE
                )
            # else, set it to a default
            else:
                frustum_scale = DEFAULT_FRUSTUM_SCALE

        for camera in self.cameras:
            camera.vis(plotter, frustum_scale=frustum_scale)
        if add_orientation_cube:
            # TODO Consider adding to a freestanding vis module
            ocube = demos.orientation_cube()
            plotter.add_mesh(ocube["cube"], show_edges=True)
            plotter.add_mesh(ocube["x_p"], color="blue")
            plotter.add_mesh(ocube["x_n"], color="blue")
            plotter.add_mesh(ocube["y_p"], color="green")
            plotter.add_mesh(ocube["y_n"], color="green")
            plotter.add_mesh(ocube["z_p"], color="red")
            plotter.add_mesh(ocube["z_n"], color="red")
            plotter.show_axes()

        if show:
            if force_xvfb:
                pv.start_xvfb()
            plotter.show(jupyter_backend="trame" if interactive_jupyter else "static")<|MERGE_RESOLUTION|>--- conflicted
+++ resolved
@@ -20,17 +20,13 @@
 from skimage.transform import resize
 from tqdm import tqdm
 
-<<<<<<< HEAD
 from geograypher.constants import (
     DEFAULT_FRUSTUM_SCALE,
     EXAMPLE_INTRINSICS,
     LAT_LON_EPSG_CODE,
     PATH_TYPE,
 )
-=======
-from geograypher.constants import DEFAULT_FRUSTUM_SCALE, EXAMPLE_INTRINSICS, PATH_TYPE
 from geograypher.segmentation.derived_segmentors import TabularRectangleSegmentor
->>>>>>> 3367aac1
 from geograypher.utils.files import ensure_containing_folder
 from geograypher.utils.geospatial import ensure_projected_CRS
 from geograypher.utils.image import get_GPS_exif
@@ -695,11 +691,7 @@
 
     def get_subset_cameras(self, inds: List[int]):
         subset_camera_set = deepcopy(self)
-<<<<<<< HEAD
         subset_camera_set.cameras = [subset_camera_set[i] for i in inds]
-=======
-        subset_camera_set.cameras = [subset_camera_set.cameras[i] for i in inds]
->>>>>>> 3367aac1
         return subset_camera_set
 
     def get_image_by_index(self, index: int, image_scale: float = 1.0) -> np.ndarray:
@@ -817,7 +809,6 @@
         elif not isinstance(ROI, gpd.GeoDataFrame):
             # Read in the geofile
             ROI = gpd.read_file(ROI)
-<<<<<<< HEAD
         
         if is_geospatial is None:
             is_geospatial = ROI.crs is not None
@@ -839,11 +830,6 @@
             image_locations_df.to_crs(ROI.crs, inplace=True)
             # Add an index row because the normal index will be removed in subsequent operations
         
-=======
-
-        # Make sure it's a geometric (meters-based) CRS
-        ROI = ensure_projected_CRS(ROI)
->>>>>>> 3367aac1
         # Merge all of the elements together into one multipolygon, destroying any attributes that were there
         ROI = ROI.dissolve()
         # Expand the geometry of the shape by the buffer
