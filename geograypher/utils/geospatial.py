import logging
import typing

import geopandas as gpd
import matplotlib.pyplot as plt
import numpy as np
import pyproj
import rasterio as rio
from geopandas import GeoDataFrame, GeoSeries
from IPython.core.debugger import set_trace
from rasterstats import zonal_stats
from shapely import (
    Geometry,
    MultiPolygon,
    Polygon,
    difference,
    intersection,
    make_valid,
    union,
)
from shapely.geometry import box
from tqdm import tqdm

from geograypher.constants import LAT_LON_EPSG_CODE, PATH_TYPE


<<<<<<< HEAD
def ensure_projected_CRS(geodata):
    if geodata.crs == LAT_LON_EPSG_CODE:
        point = geodata["geometry"][0].centroid
        geometric_crs = get_projected_CRS(lon=point.x, lat=point.y)
        return geodata.to_crs(geometric_crs)
    return geodata
=======
def ensure_projected_CRS(geodata: gpd.GeoDataFrame):
    """Returns a projected geodataframe from the provided geodataframe by converting it to
    ESPG:4326 (if not already) and determining the projected CRS from the point
    coordinates.

    Args:
        geodata (gpd.GeoDataGrame): Original geodataframe that is potentially unprojected
    Returns:
        gpd.GeoDataGrame: projected geodataframe
    """
    # If CRS is projected return immediately
    if geodata.crs.is_projected:
        return geodata

    # If CRS is geographic and not long-lat, convert it to long-lat
    if geodata.crs.is_geographic and geodata.crs != pyproj.CRS.from_epsg(
        LAT_LON_EPSG_CODE
    ):
        geodata = geodata.to_crs(LAT_LON_EPSG_CODE)

    # Convert geographic long-lat CRS to projected CRS
    point = geodata["geometry"][0].centroid
    geometric_crs = get_projected_CRS(lon=point.x, lat=point.y)
    return geodata.to_crs(geometric_crs)
>>>>>>> 3367aac1


def get_projected_CRS(lat, lon, assume_western_hem=True):
    if assume_western_hem and lon > 0:
        lon = -lon
    # https://gis.stackexchange.com/questions/190198/how-to-get-appropriate-crs-for-a-position-specified-in-lat-lon-coordinates
    epgs_code = 32700 - round((45 + lat) / 90) * 100 + round((183 + lon) / 6)
    crs = pyproj.CRS.from_epsg(epgs_code)
    return crs


def ensure_non_overlapping_polygons(
    geometries: typing.Union[typing.List[Geometry], gpd.GeoDataFrame],
    inplace: bool = False,
):
    # Make sure geometries is a list of shapely objects
    if isinstance(geometries, gpd.GeoDataFrame):
        original_gdf = geometries
        geometries = geometries.geometry.tolist()
    else:
        original_gdf = None

    output_geometries = [None] * len(geometries)
    union_of_added_geoms = MultiPolygon()

    areas = [geom.area for geom in geometries]
    sorted_inds = np.argsort(areas)

    for ind in sorted_inds:
        # Get the input geometry and ensure it's valid
        geom = make_valid(geometries[ind])
        # Subtract the union of all
        geom_to_add = difference(geom, union_of_added_geoms)
        output_geometries[ind] = geom_to_add
        # Add the original geom, not the difference'd one, to avoid boundary artifacts
        union_of_added_geoms = union(geom, union_of_added_geoms)

    if original_gdf is None:
        return output_geometries
    elif inplace:
        original_gdf.geometry = output_geometries
    else:
        output_gdf = original_gdf.copy()
        output_gdf.geometry = output_geometries
        return output_gdf


def find_union_of_intersections(list_of_multipolygons, crs, vis=False):
    all_intersections = MultiPolygon()
    for i, multipolygon_a in enumerate(list_of_multipolygons):
        for multipolygon_b in list_of_multipolygons[:i]:
            new_intersection = intersection(multipolygon_a, multipolygon_b)
            all_intersections = union(all_intersections, new_intersection)
    if vis:
        geopandas_all_intersections = GeoDataFrame(
            geometry=[all_intersections], crs=crs
        )
        geopandas_all_intersections.plot()
        plt.show()
    return all_intersections


def intersects_union_of_polygons(
    query_polygons: GeoDataFrame,
    region_polygon: typing.Union[GeoDataFrame, GeoSeries, Polygon, MultiPolygon],
):
    if isinstance(region_polygon, GeoDataFrame):
        region_polygon.plot()
        # Try to make geometries valid
        region_polygon.geometry = region_polygon.buffer(0)
        region_polygon = region_polygon.dissolve()
        region_polygon = region_polygon.geometry[0]

    # Find the polygons that are within the bounds of the raster
    intersection = query_polygons.intersection(region_polygon)
    empty_geometry = intersection.is_empty.to_numpy()
    within_bounds_IDs = np.where(np.logical_not(empty_geometry))[0]
    return within_bounds_IDs


def coerce_to_geoframe(potential_geoframe):
    # Try to load the vector data if it's not a geodataframe
    if not isinstance(potential_geoframe, GeoDataFrame):
        potential_geoframe = gpd.read_file(potential_geoframe)
    return potential_geoframe


def get_overlap_raster(
    unlabeled_df: typing.Union[PATH_TYPE, GeoDataFrame],
    classes_raster: PATH_TYPE,
    num_classes: typing.Union[None, int] = None,
    normalize: bool = False,
) -> (np.ndarray, np.ndarray):
    """Get the overlap for each polygon in the unlabeled DF with each class in the raster

    Args:
        unlabeled_df (typing.Union[PATH_TYPE, GeoDataFrame]):
            Dataframe or path to dataframe containing geometries per object
        classes_raster (PATH_TYPE): Path to a categorical raster
        num_classes (typing.Union[None, int], optional):
            Number of classes, if None defaults to the highest overlapping class. Defaults to None.
        normalize (bool, optional): Normalize counts matrix from pixels to fraction. Defaults to False.

    Returns:
        np.ndarray: (n_valid, n_classes) counts per polygon per class
        np.ndarray: (n_valid,) indices into the original array for polygons with non-null predictions
    """
    unlabeled_df = coerce_to_geoframe(unlabeled_df)

    with rio.open(classes_raster, "r") as src:
        raster_crs = src.crs
        # Note this is a shapely object with no CRS, but we ensure
        # the vectors are converted to the same CRS
        raster_bounds = box(*src.bounds)

    # Ensure that the vector data is in the same CRS as the raster
    if raster_crs != unlabeled_df.crs:
        # Avoid doing this in place because we don't want to modify the input dataframe
        # This should properly create a copy
        unlabeled_df = unlabeled_df.to_crs(raster_crs)

    # Compute which polygons intersect the raster region
    within_bounds_IDs = intersects_union_of_polygons(unlabeled_df, raster_bounds)

    # Compute the stats
    stats = zonal_stats(
        unlabeled_df.iloc[within_bounds_IDs], str(classes_raster), categorical=True
    )

    # Find which polygons have non-null class predictions
    # Due to nondata regions, some polygons within the region may not have class information
    valid_prediction_IDs = np.where([x != {} for x in stats])[0]

    # Determine the number of classes if not set
    if num_classes is None:
        # Find the max value that show up in valid predictions
        num_classes = 1 + np.max(
            [np.max(list(stats[i].keys())) for i in valid_prediction_IDs]
        )

    # Build the counts matrix for non-null predictions
    counts_matrix = np.zeros((len(valid_prediction_IDs), num_classes))

    # Fill the counts matrix
    for i in valid_prediction_IDs:
        for j, count in stats[i].items():
            counts_matrix[i, j] = count

    # Bookkeeping to find the IDs that were both within the raster and non-null
    valid_IDs_in_original = within_bounds_IDs[valid_prediction_IDs]

    if normalize:
        counts_matrix = counts_matrix / np.sum(counts_matrix, axis=1, keepdims=True)

    return counts_matrix, valid_IDs_in_original


# https://gis.stackexchange.com/questions/421888/getting-the-percentage-of-how-much-areas-intersects-with-another-using-geopandas
def get_overlap_vector(
    unlabeled_df: GeoDataFrame,
    classes_df: GeoDataFrame,
    class_column: str,
    normalize: bool = False,
) -> (np.ndarray, np.ndarray):
    """
    For each element in unlabeled df, return the fractional overlap with each class in
    classes_df


    Args:
        unlabeled_df (GeoDataFrame): A dataframe of geometries
        classes_df (GeoDataFrame): A dataframe of classes
        class_column (str, optional): Which column in the classes_df to use. Defaults to "names".
        normalize (bool, optional): Normalize counts matrix from area to fraction. Defaults to False.

    Returns:
        np.ndarray: (n_valid, n_classes) counts per polygon per class
        np.ndarray: (n_valid,) indices into the original array for polygons with non-null predictions
    """

    ## Preprocessing
    # Ensure that both a geodataframes
    unlabeled_df = coerce_to_geoframe(unlabeled_df)
    classes_df = coerce_to_geoframe(classes_df)

    unlabeled_df = ensure_projected_CRS(unlabeled_df)
    if classes_df.crs != unlabeled_df.crs:
        classes_df = classes_df.to_crs(unlabeled_df.crs)

    unlabeled_df.geometry = unlabeled_df.geometry.simplify(0.01)
    classes_df.geometry = classes_df.geometry.simplify(0.01)

    if class_column not in classes_df.columns:
        raise ValueError(f"Class column `{class_column}` not in {classes_df.columns}")

    logging.info(
        "Computing the intersection of the unlabeled polygons with the labeled region"
    )
    # Find which unlabeled polygons intersect with the labeled region
    intersection_IDs = intersects_union_of_polygons(unlabeled_df, classes_df)
    logging.info("Finished computing intersection")
    # Extract only these polygons
    unlabeled_df_intersecting_classes = unlabeled_df.iloc[intersection_IDs]
    unlabeled_df_intersecting_classes["index"] = unlabeled_df_intersecting_classes.index

    # Add area field to each
    unlabeled_df_intersecting_classes["unlabeled_area"] = (
        unlabeled_df_intersecting_classes.area
    )

    # Find the intersecting geometries
    # We want only the ones that have some overlap with the unlabeled geometry, but I don't think that can be specified
    logging.info("computing overlay")
    overlay = gpd.overlay(
        classes_df,
        unlabeled_df_intersecting_classes,
        how="union",
        keep_geom_type=False,
    )
    # Drop the rows that only contain information from the class_labels
    overlay = overlay.dropna(subset="index")

    # TODO look more into this part, something seems wrong
    overlay["overlapping_area"] = overlay.area
    # overlay["per_class_area_fraction"] = (
    #    overlay["overlapping_area"] / overlay["unlabeled_area"]
    # )
    # Aggregating the results
    # WARNING Make sure that this is a list and not a tuple or it gets considered one key
    logging.info("computing groupby")

    # If the two dataframes have a column with the same name, they will be renamed
    if (
        f"{class_column}_1" in overlay.columns
        and f"{class_column}_2" in overlay.columns
    ):
        aggregatation_class_column = f"{class_column}_1"
    else:
        aggregatation_class_column = class_column

    # Groupby and aggregate
    grouped_by = overlay.groupby(by=["index", aggregatation_class_column])
    aggregated = grouped_by.agg({"overlapping_area": "sum"})

    # Extract the original class names
    unique_class_names = sorted(classes_df[class_column].unique().tolist())
    # And the indices from the original dataframe. This is relavent if the input
    # dataframe was a subset of an original one
    unique_index_values = sorted(unlabeled_df_intersecting_classes.index.tolist())

    counts_matrix = np.zeros(
        (len(unlabeled_df_intersecting_classes), len(unique_class_names))
    )

    for r in aggregated.iterrows():
        (index, class_name), area = r
        # The index is the index from the original unlabeled dataset, but we need the index into the subset
        unlabled_object_ind = unique_index_values.index(index)
        # Transform the class name into a class index
        class_ind = unique_class_names.index(class_name)
        # Set the value to the area of the overlap between that unlabeled object and given class
        counts_matrix[unlabled_object_ind, class_ind] = float(area.iloc[0])

    if normalize:
        counts_matrix = counts_matrix / np.sum(counts_matrix, axis=1, keepdims=True)

    return counts_matrix, intersection_IDs, unique_class_names


# https://stackoverflow.com/questions/60288953/how-to-change-the-crs-of-a-raster-with-rasterio
def reproject_raster(in_path, out_path, out_crs=pyproj.CRS.from_epsg(4326)):
    """ """
    logging.warn("Starting to reproject raster")
    # reproject raster to project crs
    with rio.open(in_path) as src:
        src_crs = src.crs
        transform, width, height = rio.warp.calculate_default_transform(
            src_crs, out_crs, src.width, src.height, *src.bounds
        )
        kwargs = src.meta.copy()

        kwargs.update(
            {"crs": out_crs, "transform": transform, "width": width, "height": height}
        )

        with rio.open(out_path, "w", **kwargs) as dst:
            for i in tqdm(range(1, src.count + 1), desc="Reprojecting bands"):
                rio.warp.reproject(
                    source=rio.band(src, i),
                    destination=rio.band(dst, i),
                    src_transform=src.transform,
                    src_crs=src.crs,
                    dst_transform=transform,
                    dst_crs=out_crs,
                    resampling=rio.warp.Resampling.nearest,
                )
    logging.warn("Done reprojecting raster")<|MERGE_RESOLUTION|>--- conflicted
+++ resolved
@@ -24,14 +24,6 @@
 from geograypher.constants import LAT_LON_EPSG_CODE, PATH_TYPE
 
 
-<<<<<<< HEAD
-def ensure_projected_CRS(geodata):
-    if geodata.crs == LAT_LON_EPSG_CODE:
-        point = geodata["geometry"][0].centroid
-        geometric_crs = get_projected_CRS(lon=point.x, lat=point.y)
-        return geodata.to_crs(geometric_crs)
-    return geodata
-=======
 def ensure_projected_CRS(geodata: gpd.GeoDataFrame):
     """Returns a projected geodataframe from the provided geodataframe by converting it to
     ESPG:4326 (if not already) and determining the projected CRS from the point
@@ -56,7 +48,6 @@
     point = geodata["geometry"][0].centroid
     geometric_crs = get_projected_CRS(lon=point.x, lat=point.y)
     return geodata.to_crs(geometric_crs)
->>>>>>> 3367aac1
 
 
 def get_projected_CRS(lat, lon, assume_western_hem=True):
