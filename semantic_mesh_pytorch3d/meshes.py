--- conflicted
+++ resolved
@@ -2,6 +2,7 @@
 import torch
 import pyvista as pv
 import numpy as np
+import numpy.ma as ma
 import matplotlib.pyplot as plt
 from pathlib import Path
 
@@ -129,34 +130,19 @@
         plotter.add_mesh(self.pyvista_mesh, rgb=True)
         plotter.show(screenshot="vis/render.png")
 
-    def render_geometric(self):
+    def render_geometric(self, n_cameras=200):
         # Initialize a camera.
         # With world coordinates +Y up, +X left and +Z in, the front of the cow is facing the -Z direction.
         # So we move the camera by 180 in the azimuth direction so it is facing the front of the cow.
         # TODO figure out what this should actually be
-<<<<<<< HEAD
-
-        filename = self.camera_set.cameras[200].filename
-        filepath = Path(self.image_folder, filename)
-        img = plt.imread(filepath)
-        cameras = self.camera_set.cameras[200].get_pytorch3d_camera(self.device)
-
-        # Define the settings for rasterization and shading. Here we set the output image to be of size
-        # 512x512. As we are rendering images for visualization purposes only we will set faces_per_pixel=1
-        # and blur_radius=0.0. We also set bin_size and max_faces_per_bin to None which ensure that
-        # the faster coarse-to-fine rasterization method is used. Refer to rasterize_meshes.py for
-        # explanations of these parameters. Refer to docs/notes/renderer.md for an explanation of
-        # the difference between naive and coarse-to-fine rasterization.
-        image_size = tuple(img.shape[:2])
-        raster_settings = RasterizationSettings(
-            image_size=image_size, blur_radius=0.0, faces_per_pixel=1,
-=======
         inds = np.arange(len(self.camera_set.cameras))
-        np.random.shuffle(inds)
+        inds = inds[:1]
+        # np.random.shuffle(inds)
+        # if n_cameras is not None:
+        #    inds = np.random.choice(inds, n_cameras)
         summed_values = ma.array(
             data=np.zeros((self.pyvista_mesh.points.shape[0], 3)),
             mask=np.ones((self.pyvista_mesh.points.shape[0], 3)).astype(bool),
->>>>>>> 37e7b4b9
         )
         counts = np.zeros((self.pyvista_mesh.points.shape[0], 3))
         num_complete = 0
@@ -166,6 +152,8 @@
             filename = self.camera_set.cameras[i].filename
             filepath = Path(self.image_folder, filename)
             img = plt.imread(filepath)
+            plt.imshow(img)
+            plt.show()
             colors_per_vertex = self.camera_set.cameras[i].splat_mesh_verts(
                 self.pyvista_mesh.points, img
             )
@@ -200,9 +188,7 @@
             # the difference between naive and coarse-to-fine rasterization.
             image_size = (img.shape[0], img.shape[1])
             raster_settings = RasterizationSettings(
-                image_size=image_size,
-                blur_radius=0.0,
-                faces_per_pixel=1,
+                image_size=image_size, blur_radius=0.0, faces_per_pixel=1,
             )
 
             # Place a point light in front of the object. As mentioned above, the front of the cow is facing the
@@ -224,6 +210,7 @@
             images = renderer(self.pytorch_mesh)
             f, ax = plt.subplots(1, 2)
             rendered = images[0, ..., :3].cpu().numpy()
+            rendered = np.flip(rendered, (0, 1))
             ax[0].imshow(rendered)
             ax[1].imshow(img * 4)
             ax[0].set_title("Rendered image")
