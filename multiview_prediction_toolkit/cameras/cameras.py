from copy import deepcopy
from pathlib import Path
<<<<<<< HEAD
import typing
=======
from typing import Tuple, Union
import shutil
import os
from tqdm import tqdm
>>>>>>> 7ccdd95e

import geopandas as gpd
import numpy as np
import numpy.ma as ma
import pyproj
import pyvista as pv
import torch
from pytorch3d.renderer import PerspectiveCameras
from pyvista import demos
from shapely import Point
from skimage.io import imread
from skimage.transform import resize
from tqdm import tqdm

from multiview_prediction_toolkit.config import PATH_TYPE
from multiview_prediction_toolkit.utils.geospatial import get_projected_CRS
from multiview_prediction_toolkit.utils.image import get_GPS_exif


class PhotogrammetryCamera:
    def __init__(
        self,
        image_filename: PATH_TYPE,
        cam_to_world_transform: np.ndarray,
        f: float,
        cx: float,
        cy: float,
        image_width: int,
        image_height: int,
<<<<<<< HEAD
        **kwargs,
=======
        lon_lat: Union[None, Tuple[float, float]] = None,
>>>>>>> 7ccdd95e
    ):
        """Represents the information about one camera location/image as determined by photogrammetry

        Args:
            image_filename (PATH_TYPE): The image used for reconstruction
            transform (np.ndarray): A 4x4 transform representing the camera-to-world transform
            f (float): Focal length in pixels
            cx (float): Principle point x (pixels)
            cy (float): Principle point y (pixels)
            image_width (int): Input image width pixels
            image_height (int): Input image height pixels
        """
        self.image_filename = image_filename
        self.cam_to_world_transform = cam_to_world_transform
        self.world_to_cam_transform = np.linalg.inv(cam_to_world_transform)
        self.f = f
        self.cx = cx
        self.cy = cy
        self.image_width = image_width
        self.image_height = image_height

        if lon_lat is None:
            self.lon_lat = (None, None)
        else:
            self.lon_lat = lon_lat

        self.image_size = (image_height, image_width)
        self.image = None
        self.cache_image = (
            False  # Only set to true if you can hold all images in memory
        )

    def get_image(self, image_scale: float = 1.0) -> np.ndarray:
        # Check if the image is cached
        if self.image is None:
            image = imread(self.image_filename)
            if image.dtype == np.uint8:
                image = image / 255.0

            # Avoid unneccesary read if we have memory
            if self.cache_image:
                self.image = image
        else:
            image = self.image

        # Resizing is never cached, consider revisiting
        if image_scale != 1.0:
            image = resize(
                image,
                (int(image.shape[0] * image_scale), int(image.shape[1] * image_scale)),
            )

        return image

    def get_image_size(self, image_scale=1.0):
        """Return image size, potentially scaled

        Args:
            image_scale (float, optional): How much to scale by. Defaults to 1.0.

        Returns:
            tuple[int]: (h, w) in pixels
        """
        # We should never have to deal with other cases if the reported size is accurate
        if self.image_size is not None:
            pass
        elif self.image is not None:
            self.image_size = self.image.shape[:2]
        else:
            image = self.get_image()
            self.image_size = image.shape[:2]

        return (
            int(self.image_size[0] * image_scale),
            int(self.image_size[1] * image_scale),
        )

    def get_lon_lat(self, negate_easting=True):
        """Return the lon, lat tuple, reading from exif metadata if neccessary"""
        if None in self.lon_lat:
            self.lon_lat = get_GPS_exif(self.image_filename)

            if negate_easting:
                self.lon_lat = (-self.lon_lat[0], self.lon_lat[1])

        return self.lon_lat

    def check_projected_in_image(
        self, homogenous_image_coords: np.ndarray, image_size: Tuple[int, int]
    ):
        """Check if projected points are within the bound of the image and in front of camera

        Args:
            homogenous_image_coords (np.ndarray): The points after the application of K[R|t]. (3, n_points)
            image_size (Tuple[int, int]): The size of the image (width, height) in pixels

        Returns:
            np.ndarray: valid_points_bool, boolean array corresponding to which points were valid (n_points)
            np.ndarray: valid_image_space_points, float array of image-space coordinates for only valid points, (n_valid_points, 2)
        """
        img_width, image_height = image_size

        # Divide by the z coord to project onto the image plane
        image_space_points = homogenous_image_coords[:2] / homogenous_image_coords[2:3]
        # Transpose for convenience, (n_points, 3)
        image_space_points = image_space_points.T

        # We only want to consider points in front of the camera. Simple projection cannot tell
        # if a point is on the same ray behind the camera
        in_front_of_cam = homogenous_image_coords[2] > 0

        # Check that the point is projected within the image and is in front of the camera
        # Pytorch doesn't have a logical_and.reduce operator, so this is the equivilent using boolean multiplication
        valid_points_bool = (
            (image_space_points[:, 0] > 0)
            * (image_space_points[:, 1] > 0)
            * (image_space_points[:, 0] < img_width)
            * (image_space_points[:, 1] < image_height)
            * in_front_of_cam
        )

        # Extract the points that are valid
        valid_image_space_points = image_space_points[valid_points_bool, :].to(
            torch.int
        )
        # Return the boolean array
        valid_points_bool = valid_points_bool.cpu().numpy()
        valid_image_space_points = valid_image_space_points.cpu().numpy
        return valid_points_bool, valid_image_space_points

    def extract_colors(
        self, valid_bool: np.ndarray, valid_locs: np.ndarray, img: np.ndarray
    ):
        """_summary_

        Args:
            valid_bool (np.ndarray): (n_points,) boolean array cooresponding to valid points
            valid_locs (np.ndarray): (n_valid, 2) float array of image-space locations (x,y)
            img (np.ndarray): (h, w, n_channels) image to query from

        Returns:
            np.ma.array: (n_points, n_channels) One color per valid vertex. Points that were invalid are masked out
        """
        # Set up the data arrays
        colors_per_vertex = np.zeros((valid_bool.shape[0], img.shape[2]))
        mask = np.ones((valid_bool.shape[0], img.shape[2])).astype(bool)

        # Set the entries which are valid to false, meaning a valid entry in the masked array
        # TODO see if I can use valid_bool directly instead
        valid_inds = np.where(valid_bool)[0]
        mask[valid_inds, :] = False

        # Extract coordinates
        i_locs = valid_locs[:, 1]
        j_locs = valid_locs[:, 0]
        # Index based on the coordinates
        valid_color_samples = img[i_locs, j_locs, :]
        # Insert the valid samples into the array at the valid locations
        colors_per_vertex[valid_inds, :] = valid_color_samples
        # Convert to a masked array
        masked_color_per_vertex = ma.array(colors_per_vertex, mask=mask)
        return masked_color_per_vertex

    def project_mesh_verts(self, mesh_verts: np.ndarray, img: np.ndarray, device: str):
        """Get a color per vertex using only projective geometry, without considering occlusion or distortion

        Returns:
            np.ma.array: (n_points, n_channels) One color per valid vertex. Points that were invalid are masked out
        """
        # [R|t] matrix
        transform_3x4_world_to_cam = torch.Tensor(
            self.world_to_cam_transform[:3, :]
        ).to(device)
        K = torch.Tensor(
            [
                [self.f, 0, self.image_width / 2.0 + self.cx],
                [0, self.f, self.image_width + self.cy],
                [0, 0, 1],
            ],
            device=device,
        )
        # K[R|t], (3,4). Premultiplying these two matrices avoids doing two steps of projections with all points
        camera_matrix = K @ transform_3x4_world_to_cam

        # Add the extra dimension of ones for matrix multiplication
        homogenous_mesh_verts = torch.concatenate(
            (
                torch.Tensor(mesh_verts).to(device),
                torch.ones((mesh_verts.shape[0], 1)).to(device),
            ),
            axis=1,
        ).T

        # TODO review terminology
        homogenous_camera_points = camera_matrix @ homogenous_mesh_verts
        # Determine what points project onto the image and at what locations
        valid_bool, valid_locs = self.check_projected_in_image(
            projected_verts=homogenous_camera_points,
            image_size=(self.image_width, self.image_height),
        )
        # Extract corresponding colors from the image
        colors_per_vertex = self.extract_colors(valid_bool, valid_locs, img)

        return colors_per_vertex

    def get_pytorch3d_camera(self, device: str):
        """Return a pytorch3d camera based on the parameters from metashape

        Args:
            device (str): What device (cuda/cpu) to put the object on

        Returns:
            pytorch3d.renderer.PerspectiveCameras:
        """
        rotation_about_z = np.array(
            [[-1, 0, 0, 0], [0, -1, 0, 0], [0, 0, 1, 0], [0, 0, 0, 1]]
        )
        # Rotate about the Z axis because the NDC coordinates are defined X: left, Y: up and we use X: right, Y: down
        # See https://pytorch3d.org/docs/cameras
        transform_4x4_world_to_cam = rotation_about_z @ self.world_to_cam_transform

        R = torch.Tensor(np.expand_dims(transform_4x4_world_to_cam[:3, :3].T, axis=0))
        T = torch.Tensor(np.expand_dims(transform_4x4_world_to_cam[:3, 3], axis=0))

        # The image size is (height, width) which completely disreguards any other conventions they use...
        image_size = ((self.image_height, self.image_width),)
        # These parameters are in screen (pixel) coordinates.
        # TODO see if a normalized version is more robust for any reason
        fcl_screen = (self.f,)
        prc_points_screen = (
            (self.image_width / 2 + self.cx, self.image_height / 2 + self.cy),
        )

        # Create camera
        # TODO use the pytorch3d FishEyeCamera model that uses distortion
        # https://pytorch3d.readthedocs.io/en/latest/modules/renderer/fisheyecameras.html?highlight=distortion
        cameras = PerspectiveCameras(
            R=R,
            T=T,
            focal_length=fcl_screen,
            principal_point=prc_points_screen,
            device=device,
            in_ndc=False,  # screen coords
            image_size=image_size,
        )
        return cameras

    def vis(self, plotter: pv.Plotter = None, frustum_scale: float = 0.1):
        """
        Visualize the camera as a frustum, at the appropriate translation and
        rotation and with the given focal length and aspect ratio.


        Args:
            plotter (pv.Plotter): The plotter to add the visualization to
            frustum_scale (float, optional): The length of the frustum in world units. Defaults to 0.5.
        """
        scaled_halfwidth = self.image_width / (self.f * 2)
        scaled_halfheight = self.image_height / (self.f * 2)

        scaled_cx = self.cx / self.f
        scaled_cy = self.cx / self.f

        right = scaled_cx + scaled_halfwidth
        left = scaled_cx - scaled_halfwidth
        top = scaled_cy + scaled_halfheight
        bottom = scaled_cy - scaled_halfheight

        vertices = np.array(
            [
                [0, 0, 0],
                [
                    right,
                    top,
                    1,
                ],
                [
                    right,
                    bottom,
                    1,
                ],
                [
                    left,
                    bottom,
                    1,
                ],
                [
                    left,
                    top,
                    1,
                ],
            ]
        ).T
        # Make the coordinates homogenous
        vertices = np.vstack((vertices, np.ones((1, 5))))

        # Project the vertices into the world cordinates
        projected_vertices = self.cam_to_world_transform @ vertices

        # Deal with the case where there is a scale transform
        if self.cam_to_world_transform[3, 3] != 1.0:
            projected_vertices /= self.cam_to_world_transform[3, 3]

        ## mesh faces
        faces = np.hstack(
            [
                [3, 0, 1, 2],  # side
                [3, 0, 2, 3],  # bottom
                [3, 0, 3, 4],  # side
                [3, 0, 4, 1],  # top
                [3, 1, 2, 3],  # endcap tiangle #1
                [3, 3, 4, 1],  # endcap tiangle #1
            ]
        )
        # All blue except the top surface is red
        face_colors = np.array(
            [[0, 0, 1], [0, 0, 1], [0, 0, 1], [1, 0, 0], [0, 0, 1], [0, 0, 1]]
        ).astype(float)

        # Create a mesh for the camera frustum
        frustum = pv.PolyData(projected_vertices[:3].T, faces)
        # Unsure exactly what's going on here, but it's required for it to be valid
        frustum.triangulate()
        # Show the mesh with the given face colors
        # TODO understand how this understands it's face vs. vertex colors? Simply by checking the number of values?
        plotter.add_mesh(frustum, scalars=face_colors, rgb=True)


class PhotogrammetryCameraSet:
    f = None
    cx = None
    cy = None
    image_width = None
    image_height = None

    def __init__(self, camera_file: PATH_TYPE, image_folder: PATH_TYPE, **kwargs):
        """
        Create a camera set from a metashape .xml camera file and the path to the image folder


        Args:
            camera_file (PATH_TYPE): Path to the .xml camera export from Metashape
            image_folder (PATH_TYPE): Path to the folder of images used by Metashape
        """
        self.image_folder = image_folder
        self.camera_file = camera_file
<<<<<<< HEAD
        self.cameras = None
=======

        self.parse_input(camera_file=camera_file, image_folder=image_folder, **kwargs)

        missing_images = self.find_mising_images()
        if len(missing_images) > 0:
            print(missing_images)
            raise ValueError("Missing images displayed above")

        self.cameras = []

        for image_filename, cam_to_world_transform, lon_lat in zip(
            self.image_filenames, self.cam_to_world_transforms, self.lon_lats
        ):
            new_camera = PhotogrammetryCamera(
                image_filename,
                cam_to_world_transform,
                self.f,
                self.cx,
                self.cy,
                self.image_width,
                self.image_height,
                lon_lat=lon_lat,
            )
            self.cameras.append(new_camera)
>>>>>>> 7ccdd95e

    def find_mising_images(self):
        invalid_images = []
        for image_file in self.image_filenames:
            if not image_file.is_file():
                invalid_images.append(image_file)

        return invalid_images

    def parse_input(self, camera_file: PATH_TYPE, image_folder: PATH_TYPE):
        """Parse the software-specific camera files and populate required member fields

        Args:
            camera_file (PATH_TYPE): Path to the camera file
            image_folder (PATH_TYPE): Path to the root of the image folder
        """
        raise NotImplementedError("Abstract base class")

    def n_cameras(self) -> int:
        """Return the number of cameras"""
        return len(self.cameras)

    def n_image_channels(self) -> int:
        """Return the number of channels in the image"""
        return 3

    def get_camera_by_index(self, index: int) -> PhotogrammetryCamera:
        if index >= len(self.cameras):
            raise ValueError("Requested camera ind larger than list")
        return self.cameras[index]

    def get_subset_cameras(self, inds: typing.List[int]):
        subset_camera_set = deepcopy(self)
        subset_camera_set.cameras = [self.cameras[i] for i in inds]
        return subset_camera_set

    def get_image_by_index(self, index: int, image_scale: float = 1.0) -> np.ndarray:
        return self.get_camera_by_index(index).get_image(image_scale=image_scale)

    def get_image_filename(self, index: int, absolute=False):
        filename = self.get_camera_by_index(index).image_filename
        if not absolute:
            filename = Path(filename).relative_to(self.image_folder)
        return filename

<<<<<<< HEAD
    def get_pytorch3d_camera(self, device: str):
        """
        Return a pytorch3d cameras object based on the parameters from metashape.
        This has the information from each of the camears in the set to enabled batched rendering.


        Args:
            device (str): What device (cuda/cpu) to put the object on

        Returns:
            pytorch3d.renderer.PerspectiveCameras:
        """
        # Get the pytorch3d cameras for each of the cameras in the set
        p3d_cameras = [camera.get_pytorch3d_camera(device) for camera in self.cameras]
        # Get the image sizes
        image_sizes = [camera.image_size.cpu().numpy() for camera in p3d_cameras]
        # Check that all the image sizes are the same because this is required for proper batched rendering
        if np.any([image_size != image_sizes[0] for image_size in image_sizes]):
            raise ValueError("Not all cameras have the same image size")
        # Create the new pytorch3d cameras object with the information from each camera
        cameras = PerspectiveCameras(
            R=torch.cat([camera.R for camera in p3d_cameras], 0),
            T=torch.cat([camera.T for camera in p3d_cameras], 0),
            focal_length=torch.cat([camera.focal_length for camera in p3d_cameras], 0),
            principal_point=torch.cat(
                [camera.get_principal_point() for camera in p3d_cameras], 0
            ),
            device=device,
            in_ndc=False,  # screen coords
            image_size=image_sizes[0],
        )
        return cameras
=======
    def save_images(self, output_folder, copy=False):
        for i in tqdm(range(len(self.cameras))):
            output_file = Path(
                output_folder, self.get_image_filename(i, absolute=False)
            )
            output_file.parent.mkdir(parents=True, exist_ok=True)
            src_file = self.get_image_filename(i, absolute=True)
            if copy:
                shutil.copy(src_file, output_file)
            else:
                os.symlink(src_file, output_file)
>>>>>>> 7ccdd95e

    def get_lon_lat_coords(self):
        """Returns a list of GPS coords for each camera"""
        return [
            x.get_lon_lat()
            for x in tqdm(self.cameras, desc="Loading GPS data for camera set")
        ]

    def get_subset_near_geofile(
        self, geofile: PATH_TYPE, buffer_radius_meters: float = 50
    ):
        """Return cameras that are within a radius of the provided geometry

        Args:
            geofile (PATH_TYPE): Path to a geofile readable by geopandas
            buffer_radius_meters (float, optional): Return points within this buffer of the geometry. Defaults to 50.
        """
        # Read in the geofile
        geodata = gpd.read_file(geofile)
        # Transform to the local geometric CRS if it's lat lon
        if geodata.crs == pyproj.CRS.from_epsg(4326):
            point = geodata["geometry"][0].centroid
            geometric_crs = get_projected_CRS(lon=point.x, lat=point.y)
            geodata.to_crs(geometric_crs, inplace=True)
        # Merge all of the elements together into one multipolygon, destroying any attributes that were there
        geodata = geodata.dissolve()
        # Expand the geometry of the shape by the buffer
        geodata["geometry"] = geodata.buffer(buffer_radius_meters)

        # Read the locations of all the points
        # TODO do these need to be swapped
        image_locations = [Point(*x) for x in self.get_lon_lat_coords()]
        # Create a dataframe, assuming inputs are lat lon
        image_locations_df = gpd.GeoDataFrame(
            geometry=image_locations, crs=pyproj.CRS.from_epsg(4326)
        )
        image_locations_df.to_crs(geodata.crs, inplace=True)
        # Add an index row because the normal index will be removed in subsequent operations
        image_locations_df["index"] = image_locations_df.index

        points_in_field_buffer = gpd.sjoin(image_locations_df, geodata, how="left")
        valid_camera_points = np.isfinite(
            points_in_field_buffer["index_right"].to_numpy()
        )
        valid_camera_inds = np.where(valid_camera_points)[0]
        # How to instantiate from a list of cameras

        # Is there a better way? Are there side effects I'm not thinking of?
        subset_camera_set = self.get_subset_cameras(valid_camera_inds)
        return subset_camera_set

    def vis(
        self,
        plotter: pv.Plotter = None,
        add_orientation_cube: bool = False,
        show: bool = False,
        frustum_scale: float = 1,
        force_xvfb: bool = False,
    ):
        """Visualize all the cameras

        Args:
            plotter (pv.Plotter): Plotter to add the cameras to. If None, will be created and then plotted
            add_orientation_cube (bool, optional): Add a cube to visualize the coordinate system. Defaults to False.
            show (bool, optional): Show the results instead of waiting for other content to be added
            frustum_scale (float, optional): Size of cameras in world units
            force_xvfb (bool, optional): Force a headless rendering backend
        """

        if plotter is None:
            plotter = pv.Plotter()
            show = True

        for camera in self.cameras:
            camera.vis(plotter, frustum_scale=frustum_scale)
        if add_orientation_cube:
            # TODO Consider adding to a freestanding vis module
            ocube = demos.orientation_cube()
            plotter.add_mesh(ocube["cube"], show_edges=True)
            plotter.add_mesh(ocube["x_p"], color="blue")
            plotter.add_mesh(ocube["x_n"], color="blue")
            plotter.add_mesh(ocube["y_p"], color="green")
            plotter.add_mesh(ocube["y_n"], color="green")
            plotter.add_mesh(ocube["z_p"], color="red")
            plotter.add_mesh(ocube["z_n"], color="red")
            plotter.show_axes()

        if show:
            if force_xvfb:
                pv.start_xvfb()
            plotter.show()<|MERGE_RESOLUTION|>--- conflicted
+++ resolved
@@ -1,13 +1,9 @@
 from copy import deepcopy
 from pathlib import Path
-<<<<<<< HEAD
-import typing
-=======
-from typing import Tuple, Union
+from typing import Tuple, Union, List
 import shutil
 import os
 from tqdm import tqdm
->>>>>>> 7ccdd95e
 
 import geopandas as gpd
 import numpy as np
@@ -37,11 +33,7 @@
         cy: float,
         image_width: int,
         image_height: int,
-<<<<<<< HEAD
-        **kwargs,
-=======
         lon_lat: Union[None, Tuple[float, float]] = None,
->>>>>>> 7ccdd95e
     ):
         """Represents the information about one camera location/image as determined by photogrammetry
 
@@ -388,9 +380,6 @@
         """
         self.image_folder = image_folder
         self.camera_file = camera_file
-<<<<<<< HEAD
-        self.cameras = None
-=======
 
         self.parse_input(camera_file=camera_file, image_folder=image_folder, **kwargs)
 
@@ -415,7 +404,6 @@
                 lon_lat=lon_lat,
             )
             self.cameras.append(new_camera)
->>>>>>> 7ccdd95e
 
     def find_mising_images(self):
         invalid_images = []
@@ -447,7 +435,7 @@
             raise ValueError("Requested camera ind larger than list")
         return self.cameras[index]
 
-    def get_subset_cameras(self, inds: typing.List[int]):
+    def get_subset_cameras(self, inds: List[int]):
         subset_camera_set = deepcopy(self)
         subset_camera_set.cameras = [self.cameras[i] for i in inds]
         return subset_camera_set
@@ -461,7 +449,6 @@
             filename = Path(filename).relative_to(self.image_folder)
         return filename
 
-<<<<<<< HEAD
     def get_pytorch3d_camera(self, device: str):
         """
         Return a pytorch3d cameras object based on the parameters from metashape.
@@ -494,7 +481,7 @@
             image_size=image_sizes[0],
         )
         return cameras
-=======
+
     def save_images(self, output_folder, copy=False):
         for i in tqdm(range(len(self.cameras))):
             output_file = Path(
@@ -506,7 +493,6 @@
                 shutil.copy(src_file, output_file)
             else:
                 os.symlink(src_file, output_file)
->>>>>>> 7ccdd95e
 
     def get_lon_lat_coords(self):
         """Returns a list of GPS coords for each camera"""
